--- conflicted
+++ resolved
@@ -10,12 +10,8 @@
     name: Waf
     runs-on: [self-hosted, builder, docker]
     container:
-<<<<<<< HEAD
-      image: ghcr.io/steinwurf/python-bindings:latest
-=======
       image: python:3.9.5
       # We run the container with root privileges such that we can create and modify network namespaces.
->>>>>>> 0f9ccb63
       options: --user 0:0 --privileged
       volumes:
         - /home/buildbot/.ssh:/root/.ssh
